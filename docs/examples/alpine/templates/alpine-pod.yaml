--- conflicted
+++ resolved
@@ -9,11 +9,7 @@
     app.kubernetes.io/managed-by: {{ .Release.Service }}
     # The "app.kubernetes.io/instance" convention makes it easy to tie a release to all of the
     # Kubernetes resources that were created as part of that release.
-<<<<<<< HEAD
-    app.kubernetes.io/instance: {{ .Release.Name }}
-=======
-    release: {{ .Release.Name | quote }}
->>>>>>> 77788635
+    app.kubernetes.io/instance: {{ .Release.Name | quote }}
     # This makes it easy to audit chart usage.
     helm.sh/chart: {{ .Chart.Name }}-{{ .Chart.Version }}
     app.kubernetes.io/name: {{ template "alpine.name" . }}
