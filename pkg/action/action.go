/*
Copyright The Helm Authors.

Licensed under the Apache License, Version 2.0 (the "License");
you may not use this file except in compliance with the License.
You may obtain a copy of the License at

    http://www.apache.org/licenses/LICENSE-2.0

Unless required by applicable law or agreed to in writing, software
distributed under the License is distributed on an "AS IS" BASIS,
WITHOUT WARRANTIES OR CONDITIONS OF ANY KIND, either express or implied.
See the License for the specific language governing permissions and
limitations under the License.
*/

package action

import (
	"bytes"
	"fmt"
	"os"
	"path"
	"path/filepath"
	"regexp"
	"strings"

	"github.com/pkg/errors"
	"k8s.io/apimachinery/pkg/api/meta"
	"k8s.io/cli-runtime/pkg/genericclioptions"
	"k8s.io/client-go/discovery"
	"k8s.io/client-go/kubernetes"
	"k8s.io/client-go/rest"

	"helm.sh/helm/v3/pkg/chart"
	"helm.sh/helm/v3/pkg/chartutil"
	"helm.sh/helm/v3/pkg/engine"
	"helm.sh/helm/v3/pkg/kube"
	"helm.sh/helm/v3/pkg/postrender"
	"helm.sh/helm/v3/pkg/registry"
	"helm.sh/helm/v3/pkg/release"
	"helm.sh/helm/v3/pkg/releaseutil"
	"helm.sh/helm/v3/pkg/storage"
	"helm.sh/helm/v3/pkg/storage/driver"
	"helm.sh/helm/v3/pkg/time"
)

// Timestamper is a function capable of producing a timestamp.Timestamper.
//
// By default, this is a time.Time function from the Helm time package. This can
// be overridden for testing though, so that timestamps are predictable.
var Timestamper = time.Now

var (
	// errMissingChart indicates that a chart was not provided.
	errMissingChart = errors.New("no chart provided")
	// errMissingRelease indicates that a release (name) was not provided.
	errMissingRelease = errors.New("no release provided")
	// errInvalidRevision indicates that an invalid release revision number was provided.
	errInvalidRevision = errors.New("invalid release revision")
	// errPending indicates that another instance of Helm is already applying an operation on a release.
	errPending = errors.New("another operation (install/upgrade/rollback) is in progress")
)

// ValidName is a regular expression for resource names.
//
// DEPRECATED: This will be removed in Helm 4, and is no longer used here. See
// pkg/lint/rules.validateMetadataNameFunc for the replacement.
//
// According to the Kubernetes help text, the regular expression it uses is:
//
//	[a-z0-9]([-a-z0-9]*[a-z0-9])?(\.[a-z0-9]([-a-z0-9]*[a-z0-9])?)*
//
// This follows the above regular expression (but requires a full string match, not partial).
//
// The Kubernetes documentation is here, though it is not entirely correct:
// https://kubernetes.io/docs/concepts/overview/working-with-objects/names/#names
var ValidName = regexp.MustCompile(`^[a-z0-9]([-a-z0-9]*[a-z0-9])?(\.[a-z0-9]([-a-z0-9]*[a-z0-9])?)*$`)

// Configuration injects the dependencies that all actions share.
type Configuration struct {
	// RESTClientGetter is an interface that loads Kubernetes clients.
	RESTClientGetter RESTClientGetter

	// Releases stores records of releases.
	Releases *storage.Storage

	// KubeClient is a Kubernetes API client.
	KubeClient kube.Interface

	// RegistryClient is a client for working with registries
	RegistryClient *registry.Client

	// Capabilities describes the capabilities of the Kubernetes cluster.
	Capabilities *chartutil.Capabilities

	Log func(string, ...interface{})
}

// renderResources renders the templates in a chart
//
// TODO: This function is badly in need of a refactor.
// TODO: As part of the refactor the duplicate code in cmd/helm/template.go should be removed
<<<<<<< HEAD
//       This code has to do with writing files to disk.
func (cfg *Configuration) renderResources(ch *chart.Chart, values chartutil.Values, releaseName, outputDir string, subNotes, useReleaseName, includeCrds bool, pr postrender.PostRenderer, interactWithRemote bool) ([]*release.Hook, *bytes.Buffer, string, error) {
=======
//
//	This code has to do with writing files to disk.
func (cfg *Configuration) renderResources(ch *chart.Chart, values chartutil.Values, releaseName, outputDir string, subNotes, useReleaseName, includeCrds bool, pr postrender.PostRenderer, dryRun, enableDNS bool) ([]*release.Hook, *bytes.Buffer, string, error) {
>>>>>>> e007c900
	hs := []*release.Hook{}
	b := bytes.NewBuffer(nil)

	caps, err := cfg.getCapabilities()
	if err != nil {
		return hs, b, "", err
	}

	if ch.Metadata.KubeVersion != "" {
		if !chartutil.IsCompatibleRange(ch.Metadata.KubeVersion, caps.KubeVersion.String()) {
			return hs, b, "", errors.Errorf("chart requires kubeVersion: %s which is incompatible with Kubernetes %s", ch.Metadata.KubeVersion, caps.KubeVersion.String())
		}
	}

	var files map[string]string
	var err2 error

	// A `helm template` should not talk to the remote cluster. However, commands with the flag
	//`--dry-run` with the value of `false`, `none`, or `server` should try to interact with the cluster.
	// It may break in interesting and exotic ways because other data (e.g. discovery) is mocked.
	if interactWithRemote && cfg.RESTClientGetter != nil {
		restConfig, err := cfg.RESTClientGetter.ToRESTConfig()
		if err != nil {
			return hs, b, "", err
		}
		e := engine.New(restConfig)
		e.EnableDNS = enableDNS
		files, err2 = e.Render(ch, values)
	} else {
		var e engine.Engine
		e.EnableDNS = enableDNS
		files, err2 = e.Render(ch, values)
	}

	if err2 != nil {
		return hs, b, "", err2
	}

	// NOTES.txt gets rendered like all the other files, but because it's not a hook nor a resource,
	// pull it out of here into a separate file so that we can actually use the output of the rendered
	// text file. We have to spin through this map because the file contains path information, so we
	// look for terminating NOTES.txt. We also remove it from the files so that we don't have to skip
	// it in the sortHooks.
	var notesBuffer bytes.Buffer
	for k, v := range files {
		if strings.HasSuffix(k, notesFileSuffix) {
			if subNotes || (k == path.Join(ch.Name(), "templates", notesFileSuffix)) {
				// If buffer contains data, add newline before adding more
				if notesBuffer.Len() > 0 {
					notesBuffer.WriteString("\n")
				}
				notesBuffer.WriteString(v)
			}
			delete(files, k)
		}
	}
	notes := notesBuffer.String()

	// Sort hooks, manifests, and partials. Only hooks and manifests are returned,
	// as partials are not used after renderer.Render. Empty manifests are also
	// removed here.
	hs, manifests, err := releaseutil.SortManifests(files, caps.APIVersions, releaseutil.InstallOrder)
	if err != nil {
		// By catching parse errors here, we can prevent bogus releases from going
		// to Kubernetes.
		//
		// We return the files as a big blob of data to help the user debug parser
		// errors.
		for name, content := range files {
			if strings.TrimSpace(content) == "" {
				continue
			}
			fmt.Fprintf(b, "---\n# Source: %s\n%s\n", name, content)
		}
		return hs, b, "", err
	}

	// Aggregate all valid manifests into one big doc.
	fileWritten := make(map[string]bool)

	if includeCrds {
		for _, crd := range ch.CRDObjects() {
			if outputDir == "" {
				fmt.Fprintf(b, "---\n# Source: %s\n%s\n", crd.Name, string(crd.File.Data[:]))
			} else {
				err = writeToFile(outputDir, crd.Filename, string(crd.File.Data[:]), fileWritten[crd.Name])
				if err != nil {
					return hs, b, "", err
				}
				fileWritten[crd.Name] = true
			}
		}
	}

	for _, m := range manifests {
		if outputDir == "" {
			fmt.Fprintf(b, "---\n# Source: %s\n%s\n", m.Name, m.Content)
		} else {
			newDir := outputDir
			if useReleaseName {
				newDir = filepath.Join(outputDir, releaseName)
			}
			// NOTE: We do not have to worry about the post-renderer because
			// output dir is only used by `helm template`. In the next major
			// release, we should move this logic to template only as it is not
			// used by install or upgrade
			err = writeToFile(newDir, m.Name, m.Content, fileWritten[m.Name])
			if err != nil {
				return hs, b, "", err
			}
			fileWritten[m.Name] = true
		}
	}

	if pr != nil {
		b, err = pr.Run(b)
		if err != nil {
			return hs, b, notes, errors.Wrap(err, "error while running post render on files")
		}
	}

	return hs, b, notes, nil
}

// RESTClientGetter gets the rest client
type RESTClientGetter interface {
	ToRESTConfig() (*rest.Config, error)
	ToDiscoveryClient() (discovery.CachedDiscoveryInterface, error)
	ToRESTMapper() (meta.RESTMapper, error)
}

// DebugLog sets the logger that writes debug strings
type DebugLog func(format string, v ...interface{})

// capabilities builds a Capabilities from discovery information.
func (cfg *Configuration) getCapabilities() (*chartutil.Capabilities, error) {
	if cfg.Capabilities != nil {
		return cfg.Capabilities, nil
	}
	dc, err := cfg.RESTClientGetter.ToDiscoveryClient()
	if err != nil {
		return nil, errors.Wrap(err, "could not get Kubernetes discovery client")
	}
	// force a discovery cache invalidation to always fetch the latest server version/capabilities.
	dc.Invalidate()
	kubeVersion, err := dc.ServerVersion()
	if err != nil {
		return nil, errors.Wrap(err, "could not get server version from Kubernetes")
	}
	// Issue #6361:
	// Client-Go emits an error when an API service is registered but unimplemented.
	// We trap that error here and print a warning. But since the discovery client continues
	// building the API object, it is correctly populated with all valid APIs.
	// See https://github.com/kubernetes/kubernetes/issues/72051#issuecomment-521157642
	apiVersions, err := GetVersionSet(dc)
	if err != nil {
		if discovery.IsGroupDiscoveryFailedError(err) {
			cfg.Log("WARNING: The Kubernetes server has an orphaned API service. Server reports: %s", err)
			cfg.Log("WARNING: To fix this, kubectl delete apiservice <service-name>")
		} else {
			return nil, errors.Wrap(err, "could not get apiVersions from Kubernetes")
		}
	}

	cfg.Capabilities = &chartutil.Capabilities{
		APIVersions: apiVersions,
		KubeVersion: chartutil.KubeVersion{
			Version: kubeVersion.GitVersion,
			Major:   kubeVersion.Major,
			Minor:   kubeVersion.Minor,
		},
		HelmVersion: chartutil.DefaultCapabilities.HelmVersion,
	}
	return cfg.Capabilities, nil
}

// KubernetesClientSet creates a new kubernetes ClientSet based on the configuration
func (cfg *Configuration) KubernetesClientSet() (kubernetes.Interface, error) {
	conf, err := cfg.RESTClientGetter.ToRESTConfig()
	if err != nil {
		return nil, errors.Wrap(err, "unable to generate config for kubernetes client")
	}

	return kubernetes.NewForConfig(conf)
}

// Now generates a timestamp
//
// If the configuration has a Timestamper on it, that will be used.
// Otherwise, this will use time.Now().
func (cfg *Configuration) Now() time.Time {
	return Timestamper()
}

func (cfg *Configuration) releaseContent(name string, version int) (*release.Release, error) {
	if err := chartutil.ValidateReleaseName(name); err != nil {
		return nil, errors.Errorf("releaseContent: Release name is invalid: %s", name)
	}

	if version <= 0 {
		return cfg.Releases.Last(name)
	}

	return cfg.Releases.Get(name, version)
}

// GetVersionSet retrieves a set of available k8s API versions
func GetVersionSet(client discovery.ServerResourcesInterface) (chartutil.VersionSet, error) {
	groups, resources, err := client.ServerGroupsAndResources()
	if err != nil && !discovery.IsGroupDiscoveryFailedError(err) {
		return chartutil.DefaultVersionSet, errors.Wrap(err, "could not get apiVersions from Kubernetes")
	}

	// FIXME: The Kubernetes test fixture for cli appears to always return nil
	// for calls to Discovery().ServerGroupsAndResources(). So in this case, we
	// return the default API list. This is also a safe value to return in any
	// other odd-ball case.
	if len(groups) == 0 && len(resources) == 0 {
		return chartutil.DefaultVersionSet, nil
	}

	versionMap := make(map[string]interface{})
	versions := []string{}

	// Extract the groups
	for _, g := range groups {
		for _, gv := range g.Versions {
			versionMap[gv.GroupVersion] = struct{}{}
		}
	}

	// Extract the resources
	var id string
	var ok bool
	for _, r := range resources {
		for _, rl := range r.APIResources {

			// A Kind at a GroupVersion can show up more than once. We only want
			// it displayed once in the final output.
			id = path.Join(r.GroupVersion, rl.Kind)
			if _, ok = versionMap[id]; !ok {
				versionMap[id] = struct{}{}
			}
		}
	}

	// Convert to a form that NewVersionSet can use
	for k := range versionMap {
		versions = append(versions, k)
	}

	return chartutil.VersionSet(versions), nil
}

// recordRelease with an update operation in case reuse has been set.
func (cfg *Configuration) recordRelease(r *release.Release) {
	if err := cfg.Releases.Update(r); err != nil {
		cfg.Log("warning: Failed to update release %s: %s", r.Name, err)
	}
}

// Init initializes the action configuration
func (cfg *Configuration) Init(getter genericclioptions.RESTClientGetter, namespace, helmDriver string, log DebugLog) error {
	kc := kube.New(getter)
	kc.Log = log

	lazyClient := &lazyClient{
		namespace: namespace,
		clientFn:  kc.Factory.KubernetesClientSet,
	}

	var store *storage.Storage
	switch helmDriver {
	case "secret", "secrets", "":
		d := driver.NewSecrets(newSecretClient(lazyClient))
		d.Log = log
		store = storage.Init(d)
	case "configmap", "configmaps":
		d := driver.NewConfigMaps(newConfigMapClient(lazyClient))
		d.Log = log
		store = storage.Init(d)
	case "memory":
		var d *driver.Memory
		if cfg.Releases != nil {
			if mem, ok := cfg.Releases.Driver.(*driver.Memory); ok {
				// This function can be called more than once (e.g., helm list --all-namespaces).
				// If a memory driver was already initialized, re-use it but set the possibly new namespace.
				// We re-use it in case some releases where already created in the existing memory driver.
				d = mem
			}
		}
		if d == nil {
			d = driver.NewMemory()
		}
		d.SetNamespace(namespace)
		store = storage.Init(d)
	case "sql":
		d, err := driver.NewSQL(
			os.Getenv("HELM_DRIVER_SQL_CONNECTION_STRING"),
			log,
			namespace,
		)
		if err != nil {
			panic(fmt.Sprintf("Unable to instantiate SQL driver: %v", err))
		}
		store = storage.Init(d)
	default:
		// Not sure what to do here.
		panic("Unknown driver in HELM_DRIVER: " + helmDriver)
	}

	cfg.RESTClientGetter = getter
	cfg.KubeClient = kc
	cfg.Releases = store
	cfg.Log = log

	return nil
}<|MERGE_RESOLUTION|>--- conflicted
+++ resolved
@@ -101,14 +101,9 @@
 //
 // TODO: This function is badly in need of a refactor.
 // TODO: As part of the refactor the duplicate code in cmd/helm/template.go should be removed
-<<<<<<< HEAD
-//       This code has to do with writing files to disk.
-func (cfg *Configuration) renderResources(ch *chart.Chart, values chartutil.Values, releaseName, outputDir string, subNotes, useReleaseName, includeCrds bool, pr postrender.PostRenderer, interactWithRemote bool) ([]*release.Hook, *bytes.Buffer, string, error) {
-=======
 //
 //	This code has to do with writing files to disk.
-func (cfg *Configuration) renderResources(ch *chart.Chart, values chartutil.Values, releaseName, outputDir string, subNotes, useReleaseName, includeCrds bool, pr postrender.PostRenderer, dryRun, enableDNS bool) ([]*release.Hook, *bytes.Buffer, string, error) {
->>>>>>> e007c900
+func (cfg *Configuration) renderResources(ch *chart.Chart, values chartutil.Values, releaseName, outputDir string, subNotes, useReleaseName, includeCrds bool, pr postrender.PostRenderer, interactWithRemote, enableDNS bool) ([]*release.Hook, *bytes.Buffer, string, error) {
 	hs := []*release.Hook{}
 	b := bytes.NewBuffer(nil)
 
